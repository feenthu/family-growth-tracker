--- conflicted
+++ resolved
@@ -2,22 +2,17 @@
   "permissions": {
     "allow": [
       "Bash(git pull:*)",
-<<<<<<< HEAD
       "Bash(git checkout:*)",
       "Bash(npm install)",
       "Bash(npm run type-check:*)",
-      "Bash(git add:*)"
-=======
-      "Bash(npm run type-check:*)",
       "Bash(git add:*)",
+      "Bash(git commit:*)",
+      "Bash(git push:*)",
       "Bash(curl:*)",
       "mcp__jason-tan-swe-railway-mcp__project_list",
       "Read(//Users/to920d/Documents/Projects/TSO/**)",
       "Bash(npm install:*)",
-      "Bash(npm start)",
-      "Bash(git commit:*)",
-      "Bash(git push:*)"
->>>>>>> a84c300c
+      "Bash(npm start)"
     ],
     "deny": [],
     "ask": []
